import PCancelable = require('p-cancelable');
import {CancelError} from 'p-cancelable';
import {
	NormalizedOptions,
	Options,
	Response,
	Method,
	TimeoutError,
	RequestError,
	RequestEvents
} from '../core';

export type ResponseType = 'json' | 'buffer' | 'text';

export interface RetryObject {
	attemptCount: number;
	retryOptions: RequiredRetryOptions;
	error: TimeoutError | RequestError;
	computedValue: number;
}

export type RetryFunction = (retryObject: RetryObject) => number | Promise<number>;

export interface RequiredRetryOptions {
	limit: number;
	methods: Method[];
	statusCodes: number[];
	errorCodes: string[];
	calculateDelay: RetryFunction;
	maxRetryAfter?: number;
}

export interface PaginationOptions<T, R> {
	pagination?: {
		/**
		A function that transform [`Response`](#response) into an array of items.
		This is where you should do the parsing.

		@default response => JSON.parse(response.body)
		*/
		transform?: (response: Response<R>) => Promise<T[]> | T[];

		/**
		Checks whether the item should be emitted or not.

		@default (item, allItems, currentItems) => true
		*/
		filter?: (item: T, allItems: T[], currentItems: T[]) => boolean;

		/**
		The function takes three arguments:
		- `response` - The current response object.
		- `allItems` - An array of the emitted items.
		- `currentItems` - Items from the current response.

		It should return an object representing Got options pointing to the next page.
		The options are merged automatically with the previous request, therefore the options returned `pagination.paginate(...)` must reflect changes only.
		If there are no more pages, `false` should be returned.

		@example
		```
		const got = require('got');

		(async () => {
			const limit = 10;

			const items = got.paginate('https://example.com/items', {
				searchParams: {
					limit,
					offset: 0
				},
				pagination: {
					paginate: (response, allItems, currentItems) => {
						const previousSearchParams = response.request.options.searchParams;
						const previousOffset = previousSearchParams.get('offset');

						if (currentItems.length < limit) {
							return false;
						}

						return {
							searchParams: {
								...previousSearchParams,
								offset: Number(previousOffset) + limit,
							}
						};
					}
				}
			});

			console.log('Items from all pages:', items);
		})();
		```
		*/
		paginate?: (response: Response<R>, allItems: T[], currentItems: T[]) => Options | false;

		/**
		Checks whether the pagination should continue.

		For example, if you need to stop **before** emitting an entry with some flag, you should use `(item, allItems, currentItems) => !item.flag`.
		If you want to stop **after** emitting the entry, you should use `(item, allItems, currentItems) => allItems.some(entry => entry.flag)` instead.

		@default (item, allItems, currentItems) => true
		*/
		shouldContinue?: (item: T, allItems: T[], currentItems: T[]) => boolean;

		/**
		The maximum amount of items that should be emitted.

		@default Infinity
		*/
		countLimit?: number;
<<<<<<< HEAD

		/**
		The maximum amount of request that should be triggered.
		Retries on failure are not counted towards this limit.

		For example, it can be helpful during development to avoid an infinite number of requests.

		@default 10000
		*/
=======
		backoff?: number;
>>>>>>> ddd79306
		requestLimit?: number;

		/**
		Defines how the parameter `allItems` in pagination.paginate, pagination.filter and pagination.shouldContinue is managed.
		When set to `false`, the parameter `allItems` is always an empty array.

		This option can be helpful to save on memory usage when working with a large dataset.
		*/
		stackAllItems?: boolean;
	};
}

export type BeforeRetryHook = (options: NormalizedOptions, error?: RequestError, retryCount?: number) => void | Promise<void>;
export type AfterResponseHook = (response: Response, retryWithMergedOptions: (options: Options) => CancelableRequest<Response>) => Response | CancelableRequest<Response> | Promise<Response | CancelableRequest<Response>>;

// These should be merged into Options in core/index.ts
export namespace PromiseOnly {
	export interface Hooks {
		beforeRetry?: BeforeRetryHook[];
		afterResponse?: AfterResponseHook[];
	}

	export interface Options extends PaginationOptions<unknown, unknown> {
		responseType?: ResponseType;
		resolveBodyOnly?: boolean;
		retry?: Partial<RequiredRetryOptions> | number;
		isStream?: boolean;
		encoding?: BufferEncoding;
	}

	export interface NormalizedOptions {
		responseType: ResponseType;
		resolveBodyOnly: boolean;
		retry: RequiredRetryOptions;
		isStream: boolean;
		encoding?: BufferEncoding;
		pagination?: Required<PaginationOptions<unknown, unknown>['pagination']>;
	}

	export interface Defaults {
		responseType: ResponseType;
		resolveBodyOnly: boolean;
		retry: RequiredRetryOptions;
		isStream: boolean;
		pagination?: Required<PaginationOptions<unknown, unknown>['pagination']>;
	}

	export type HookEvent = 'beforeRetry' | 'afterResponse';
}

export class ParseError extends RequestError {
	declare readonly response: Response;

	constructor(error: Error, response: Response) {
		const {options} = response.request;

		super(`${error.message} in "${options.url.toString()}"`, error, response.request);
		this.name = 'ParseError';

		Object.defineProperty(this, 'response', {
			enumerable: false,
			value: response
		});
	}
}

export interface CancelableRequest<T extends Response | Response['body'] = Response['body']> extends PCancelable<T>, RequestEvents<CancelableRequest<T>> {
	json: <ReturnType>() => CancelableRequest<ReturnType>;
	buffer: () => CancelableRequest<Buffer>;
	text: () => CancelableRequest<string>;
}

export {CancelError};
export * from '../core';<|MERGE_RESOLUTION|>--- conflicted
+++ resolved
@@ -110,8 +110,13 @@
 		@default Infinity
 		*/
 		countLimit?: number;
-<<<<<<< HEAD
-
+
+		/**
+		Milliseconds to wait before the next request is triggered.
+
+		@default 0
+		*/
+		backoff?: number;
 		/**
 		The maximum amount of request that should be triggered.
 		Retries on failure are not counted towards this limit.
@@ -120,9 +125,6 @@
 
 		@default 10000
 		*/
-=======
-		backoff?: number;
->>>>>>> ddd79306
 		requestLimit?: number;
 
 		/**

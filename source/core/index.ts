import {promisify} from 'util';
import {Duplex, Writable, Readable} from 'stream';
import {ReadStream} from 'fs';
import {URL, URLSearchParams} from 'url';
import {Socket} from 'net';
import {SecureContextOptions, DetailedPeerCertificate} from 'tls';
import http = require('http');
import {ClientRequest, RequestOptions, IncomingMessage, ServerResponse, request as httpRequest} from 'http';
import https = require('https');
import timer, {ClientRequestWithTimings, Timings, IncomingMessageWithTimings} from '@szmarczak/http-timer';
import CacheableLookup from 'cacheable-lookup';
import CacheableRequest = require('cacheable-request');
import decompressResponse = require('decompress-response');
// @ts-expect-error Missing types
import http2wrapper = require('http2-wrapper');
import lowercaseKeys = require('lowercase-keys');
import ResponseLike = require('responselike');
import is, {assert} from '@sindresorhus/is';
import getBodySize from './utils/get-body-size';
import isFormData from './utils/is-form-data';
import proxyEvents from './utils/proxy-events';
import timedOut, {Delays, TimeoutError as TimedOutTimeoutError} from './utils/timed-out';
import urlToOptions from './utils/url-to-options';
import optionsToUrl, {URLOptions} from './utils/options-to-url';
import WeakableMap from './utils/weakable-map';
import getBuffer from './utils/get-buffer';
import {DnsLookupIpVersion, isDnsLookupIpVersion, dnsLookupIpVersionToFamily} from './utils/dns-ip-version';
import {isResponseOk} from './utils/is-response-ok';
import deprecationWarning from '../utils/deprecation-warning';
import normalizePromiseArguments from '../as-promise/normalize-arguments';
import {PromiseOnly} from '../as-promise/types';
import calculateRetryDelay from './calculate-retry-delay';

const globalDnsCache = new CacheableLookup();

type HttpRequestFunction = typeof httpRequest;
type Error = NodeJS.ErrnoException;

const kRequest = Symbol('request');
const kResponse = Symbol('response');
const kResponseSize = Symbol('responseSize');
const kDownloadedSize = Symbol('downloadedSize');
const kBodySize = Symbol('bodySize');
const kUploadedSize = Symbol('uploadedSize');
const kServerResponsesPiped = Symbol('serverResponsesPiped');
const kUnproxyEvents = Symbol('unproxyEvents');
const kIsFromCache = Symbol('isFromCache');
const kCancelTimeouts = Symbol('cancelTimeouts');
const kStartedReading = Symbol('startedReading');
const kStopReading = Symbol('stopReading');
const kTriggerRead = Symbol('triggerRead');
const kBody = Symbol('body');
const kJobs = Symbol('jobs');
const kOriginalResponse = Symbol('originalResponse');
const kRetryTimeout = Symbol('retryTimeout');
export const kIsNormalizedAlready = Symbol('isNormalizedAlready');

const supportsBrotli = is.string((process.versions as any).brotli);

export interface Agents {
	http?: http.Agent;
	https?: https.Agent;
	http2?: unknown;
}

export const withoutBody: ReadonlySet<string> = new Set(['GET', 'HEAD']);

export interface ToughCookieJar {
	getCookieString: ((currentUrl: string, options: {[key: string]: unknown}, cb: (err: Error | null, cookies: string) => void) => void)
	& ((url: string, callback: (error: Error | null, cookieHeader: string) => void) => void);
	setCookie: ((cookieOrString: unknown, currentUrl: string, options: {[key: string]: unknown}, cb: (err: Error | null, cookie: unknown) => void) => void)
	& ((rawCookie: string, url: string, callback: (error: Error | null, result: unknown) => void) => void);
}

export interface PromiseCookieJar {
	getCookieString: (url: string) => Promise<string>;
	setCookie: (rawCookie: string, url: string) => Promise<unknown>;
}

export type Method =
	| 'GET'
	| 'POST'
	| 'PUT'
	| 'PATCH'
	| 'HEAD'
	| 'DELETE'
	| 'OPTIONS'
	| 'TRACE'
	| 'get'
	| 'post'
	| 'put'
	| 'patch'
	| 'head'
	| 'delete'
	| 'options'
	| 'trace';

type Promisable<T> = T | Promise<T>;

export type InitHook = (options: Options) => void;
export type BeforeRequestHook = (options: NormalizedOptions) => Promisable<void | Response | ResponseLike>;
export type BeforeRedirectHook = (options: NormalizedOptions, response: Response) => Promisable<void>;
export type BeforeErrorHook = (error: RequestError) => Promisable<RequestError>;
export type BeforeRetryHook = (options: NormalizedOptions, error?: RequestError, retryCount?: number) => void | Promise<void>;

interface PlainHooks {
	/**
		Called with plain request options, right before their normalization.
		This is especially useful in conjunction with `got.extend()` when the input needs custom handling.

		__Note #1__: This hook must be synchronous!

		__Note #2__: Errors in this hook will be converted into an instances of `RequestError`.

		__Note #3__: The options object may not have a `url` property.
		To modify it, use a `beforeRequest` hook instead.

		@default []
	*/
	init?: InitHook[];

	/**
		Called with normalized request options.
		Got will make no further changes to the request before it is sent.
		This is especially useful in conjunction with `got.extend()` when you want to create an API client that, for example, uses HMAC-signing.

		@default []
		*/
	beforeRequest?: BeforeRequestHook[];

	/**
		Called with normalized request options and the redirect response.
		Got will make no further changes to the request.
		This is especially useful when you want to avoid dead sites.

		@default []

		@example
		```
		const got = require('got');

		got('https://example.com', {
			hooks: {
				beforeRedirect: [
					(options, response) => {
						if (options.hostname === 'deadSite') {
							options.hostname = 'fallbackSite';
						}
					}
				]
			}
		});
		```
		*/
	beforeRedirect?: BeforeRedirectHook[];

	/**
		Called with an `Error` instance.
		The error is passed to the hook right before it's thrown.
		This is especially useful when you want to have more detailed errors.

		__Note__: Errors thrown while normalizing input options are thrown directly and not part of this hook.

		@default []

		@example
		```
		const got = require('got');

		got('https://api.github.com/some-endpoint', {
			hooks: {
				beforeError: [
					error => {
						const {response} = error;
						if (response && response.body) {
							error.name = 'GitHubError';
							error.message = `${response.body.message} (${response.statusCode})`;
						}

						return error;
					}
				]
			}
		});
		```
		*/
	beforeError?: BeforeErrorHook[];
	beforeRetry?: BeforeRetryHook[];
}

export interface Hooks extends PromiseOnly.Hooks, PlainHooks {}

type PlainHookEvent = 'init' | 'beforeRequest' | 'beforeRedirect' | 'beforeError' | 'beforeRetry';
export type HookEvent = PromiseOnly.HookEvent | PlainHookEvent;

export const knownHookEvents: HookEvent[] = [
	'init',
	'beforeRequest',
	'beforeRedirect',
	'beforeError',
	'beforeRetry',

	// Promise-Only
	'afterResponse'
];

type AcceptableResponse = IncomingMessageWithTimings | ResponseLike;
type AcceptableRequestResult = AcceptableResponse | ClientRequest | Promise<AcceptableResponse | ClientRequest> | undefined;

export type RequestFunction = (url: URL, options: RequestOptions, callback?: (response: AcceptableResponse) => void) => AcceptableRequestResult;

export type Headers = Record<string, string | string[] | undefined>;

type CacheableRequestFunction = (
	opts: string | URL | RequestOptions,
	cb?: (response: ServerResponse | ResponseLike) => void
) => CacheableRequest.Emitter;

type CheckServerIdentityFunction = (hostname: string, certificate: DetailedPeerCertificate) => Error | void;
export type ParseJsonFunction = (text: string) => unknown;
export type StringifyJsonFunction = (object: unknown) => string;

interface RealRequestOptions extends https.RequestOptions {
	checkServerIdentity: CheckServerIdentityFunction;
}

export interface RetryObject {
	attemptCount: number;
	retryOptions: RequiredRetryOptions;
	error: TimeoutError | RequestError;
	computedValue: number;
	retryAfter?: number;
}

export type RetryFunction = (retryObject: RetryObject) => number | Promise<number>;

export interface RequiredRetryOptions {
	limit: number;
	methods: Method[];
	statusCodes: number[];
	errorCodes: string[];
	calculateDelay: RetryFunction;
	maxRetryAfter?: number;
}

interface PlainOptions extends URLOptions {
	/**
	Custom request function.
	The main purpose of this is to [support HTTP2 using a wrapper](https://github.com/szmarczak/http2-wrapper).
	@default http.request | https.request
	*/
	request?: RequestFunction;

	/**
	An object representing `http`, `https` and `http2` keys for [`http.Agent`](https://nodejs.org/api/http.html#http_class_http_agent), [`https.Agent`](https://nodejs.org/api/https.html#https_class_https_agent) and [`http2wrapper.Agent`](https://github.com/szmarczak/http2-wrapper#new-http2agentoptions) instance.
	This is necessary because a request to one protocol might redirect to another.
	In such a scenario, Got will switch over to the right protocol agent for you.

	If a key is not present, it will default to a global agent.

	@example
	```
	const got = require('got');
	const HttpAgent = require('agentkeepalive');
	const {HttpsAgent} = HttpAgent;

	got('https://sindresorhus.com', {
		agent: {
			http: new HttpAgent(),
			https: new HttpsAgent()
		}
	});
	```
	*/
	agent?: Agents | false;

	/**
	Decompress the response automatically.
	This will set the `accept-encoding` header to `gzip, deflate, br` on Node.js 11.7.0+ or `gzip, deflate` for older Node.js versions, unless you set it yourself.

	Brotli (`br`) support requires Node.js 11.7.0 or later.

	If this is disabled, a compressed response is returned as a `Buffer`.
	This may be useful if you want to handle decompression yourself or stream the raw compressed data.

	@default true
	*/
	decompress?: boolean;

	/**
	Milliseconds to wait for the server to end the response before aborting the request with `got.TimeoutError` error (a.k.a. `request` property).
	By default, there's no timeout.

	This also accepts an `object` with the following fields to constrain the duration of each phase of the request lifecycle:

	- `lookup` starts when a socket is assigned and ends when the hostname has been resolved.
		Does not apply when using a Unix domain socket.
	- `connect` starts when `lookup` completes (or when the socket is assigned if lookup does not apply to the request) and ends when the socket is connected.
	- `secureConnect` starts when `connect` completes and ends when the handshaking process completes (HTTPS only).
	- `socket` starts when the socket is connected. See [request.setTimeout](https://nodejs.org/api/http.html#http_request_settimeout_timeout_callback).
	- `response` starts when the request has been written to the socket and ends when the response headers are received.
	- `send` starts when the socket is connected and ends with the request has been written to the socket.
	- `request` starts when the request is initiated and ends when the response's end event fires.
	*/
	timeout?: Delays | number;

	/**
	When specified, `prefixUrl` will be prepended to `url`.
	The prefix can be any valid URL, either relative or absolute.
	A trailing slash `/` is optional - one will be added automatically.

	__Note__: `prefixUrl` will be ignored if the `url` argument is a URL instance.

	__Note__: Leading slashes in `input` are disallowed when using this option to enforce consistency and avoid confusion.
	For example, when the prefix URL is `https://example.com/foo` and the input is `/bar`, there's ambiguity whether the resulting URL would become `https://example.com/foo/bar` or `https://example.com/bar`.
	The latter is used by browsers.

	__Tip__: Useful when used with `got.extend()` to create niche-specific Got instances.

	__Tip__: You can change `prefixUrl` using hooks as long as the URL still includes the `prefixUrl`.
	If the URL doesn't include it anymore, it will throw.

	@example
	```
	const got = require('got');

	(async () => {
		await got('unicorn', {prefixUrl: 'https://cats.com'});
		//=> 'https://cats.com/unicorn'

		const instance = got.extend({
			prefixUrl: 'https://google.com'
		});

		await instance('unicorn', {
			hooks: {
				beforeRequest: [
					options => {
						options.prefixUrl = 'https://cats.com';
					}
				]
			}
		});
		//=> 'https://cats.com/unicorn'
	})();
	```
	*/
	prefixUrl?: string | URL;

	/**
	__Note #1__: The `body` option cannot be used with the `json` or `form` option.

	__Note #2__: If you provide this option, `got.stream()` will be read-only.

	__Note #3__: If you provide a payload with the `GET` or `HEAD` method, it will throw a `TypeError` unless the method is `GET` and the `allowGetBody` option is set to `true`.

	__Note #4__: This option is not enumerable and will not be merged with the instance defaults.

	The `content-length` header will be automatically set if `body` is a `string` / `Buffer` / `fs.createReadStream` instance / [`form-data` instance](https://github.com/form-data/form-data), and `content-length` and `transfer-encoding` are not manually set in `options.headers`.
	*/
	body?: string | Buffer | Readable;

	/**
	The form body is converted to a query string using [`(new URLSearchParams(object)).toString()`](https://nodejs.org/api/url.html#url_constructor_new_urlsearchparams_obj).

	If the `Content-Type` header is not present, it will be set to `application/x-www-form-urlencoded`.

	__Note #1__: If you provide this option, `got.stream()` will be read-only.

	__Note #2__: This option is not enumerable and will not be merged with the instance defaults.
	*/
	form?: {[key: string]: any};

	/**
	JSON body. If the `Content-Type` header is not set, it will be set to `application/json`.

	__Note #1__: If you provide this option, `got.stream()` will be read-only.

	__Note #2__: This option is not enumerable and will not be merged with the instance defaults.
	*/
	json?: {[key: string]: any};

	url?: string | URL;

	/**
	Cookie support. You don't have to care about parsing or how to store them.

	__Note__: If you provide this option, `options.headers.cookie` will be overridden.
	*/
	cookieJar?: PromiseCookieJar | ToughCookieJar;

	/**
	Ignore invalid cookies instead of throwing an error.
	Only useful when the `cookieJar` option has been set. Not recommended.

	@default false
	*/
	ignoreInvalidCookies?: boolean;

	/**
	Query string that will be added to the request URL.
	This will override the query string in `url`.

	If you need to pass in an array, you can do it using a `URLSearchParams` instance.

	@example
	```
	const got = require('got');

	const searchParams = new URLSearchParams([['key', 'a'], ['key', 'b']]);

	got('https://example.com', {searchParams});

	console.log(searchParams.toString());
	//=> 'key=a&key=b'
	```
	*/
	searchParams?: string | {[key: string]: string | number | boolean | null | undefined} | URLSearchParams;

	/**
	An instance of [`CacheableLookup`](https://github.com/szmarczak/cacheable-lookup) used for making DNS lookups.
	Useful when making lots of requests to different *public* hostnames.

	`CacheableLookup` uses `dns.resolver4(..)` and `dns.resolver6(...)` under the hood and fall backs to `dns.lookup(...)` when the first two fail, which may lead to additional delay.

	__Note__: This should stay disabled when making requests to internal hostnames such as `localhost`, `database.local` etc.

	@default false
	*/
	dnsCache?: CacheableLookup | boolean;

	/**
	User data. In contrast to other options, `context` is not enumerable.

	__Note__: The object is never merged, it's just passed through.
	Got will not modify the object in any way.

	@example
	```
	const got = require('got');

	const instance = got.extend({
		hooks: {
			beforeRequest: [
				options => {
					if (!options.context || !options.context.token) {
						throw new Error('Token required');
					}

					options.headers.token = options.context.token;
				}
			]
		}
	});

	(async () => {
		const context = {
			token: 'secret'
		};

		const response = await instance('https://httpbin.org/headers', {context});

		// Let's see the headers
		console.log(response.body);
	})();
	```
	*/
	context?: Record<string, unknown>;

	/**
	Hooks allow modifications during the request lifecycle.
	Hook functions may be async and are run serially.
	*/
	hooks?: Hooks;

	/**
	Defines if redirect responses should be followed automatically.

	Note that if a `303` is sent by the server in response to any request type (`POST`, `DELETE`, etc.), Got will automatically request the resource pointed to in the location header via `GET`.
	This is in accordance with [the spec](https://tools.ietf.org/html/rfc7231#section-6.4.4).

	@default true
	*/
	followRedirect?: boolean;

	/**
	If exceeded, the request will be aborted and a `MaxRedirectsError` will be thrown.

	@default 10
	*/
	maxRedirects?: number;

	/**
	A cache adapter instance for storing cached response data.

	@default false
	*/
	cache?: string | CacheableRequest.StorageAdapter | false;

	/**
	Determines if a `got.HTTPError` is thrown for unsuccessful responses.

	If this is disabled, requests that encounter an error status code will be resolved with the `response` instead of throwing.
	This may be useful if you are checking for resource availability and are expecting error responses.

	@default true
	*/
	throwHttpErrors?: boolean;

	username?: string;

	password?: string;

	/**
	If set to `true`, Got will additionally accept HTTP2 requests.

	It will choose either HTTP/1.1 or HTTP/2 depending on the ALPN protocol.

	__Note__: Overriding `options.request` will disable HTTP2 support.

	__Note__: This option will default to `true` in the next upcoming major release.

	@default false

	@example
	```
	const got = require('got');

	(async () => {
		const {headers} = await got('https://nghttp2.org/httpbin/anything', {http2: true});
		console.log(headers.via);
		//=> '2 nghttpx'
	})();
	```
*/
	http2?: boolean;

	/**
	Set this to `true` to allow sending body for the `GET` method.
	However, the [HTTP/2 specification](https://tools.ietf.org/html/rfc7540#section-8.1.3) says that `An HTTP GET request includes request header fields and no payload body`, therefore when using the HTTP/2 protocol this option will have no effect.
	This option is only meant to interact with non-compliant servers when you have no other choice.

	__Note__: The [RFC 7321](https://tools.ietf.org/html/rfc7231#section-4.3.1) doesn't specify any particular behavior for the GET method having a payload, therefore __it's considered an [anti-pattern](https://en.wikipedia.org/wiki/Anti-pattern)__.

	@default false
	*/
	allowGetBody?: boolean;

	lookup?: CacheableLookup['lookup'];

	/**
	Request headers.

	Existing headers will be overwritten. Headers set to `undefined` will be omitted.

	@default {}
 */
	headers?: Headers;

	/**
	By default, redirects will use [method rewriting](https://tools.ietf.org/html/rfc7231#section-6.4).
	For example, when sending a POST request and receiving a `302`, it will resend the body to the new location using the same HTTP method (`POST` in this case).

	@default true
	*/
	methodRewriting?: boolean;
	dnsLookupIpVersion?: DnsLookupIpVersion;
	parseJson?: ParseJsonFunction;
	stringifyJson?: StringifyJsonFunction;
	retry?: Partial<RequiredRetryOptions> | number;

	// From `http.RequestOptions`
	/**
	The IP address used to send the request from.
	*/
	localAddress?: string;

	socketPath?: string;

	/**
	The HTTP method used to make the request.

	@default 'GET'
	*/
	method?: Method;

	createConnection?: (options: http.RequestOptions, oncreate: (error: Error, socket: Socket) => void) => Socket;

	// From `http-cache-semantics`
	shared?: boolean;
	cacheHeuristic?: number;
	immutableMinTimeToLive?: number;
	ignoreCargoCult?: boolean;

	// TODO: remove when Got 12 gets released
	/**
	If set to `false`, all invalid SSL certificates will be ignored and no error will be thrown.

	If set to `true`, it will throw an error whenever an invalid SSL certificate is detected.

	We strongly recommend to have this set to `true` for security reasons.

	@default true

	@example
	```
	const got = require('got');

	(async () => {
		// Correct:
		await got('https://example.com', {rejectUnauthorized: true});

		// You can disable it when developing an HTTPS app:
		await got('https://localhost', {rejectUnauthorized: false});

		// Never do this:
		await got('https://example.com', {rejectUnauthorized: false});
	})();
	```
	*/
	rejectUnauthorized?: boolean; // Here for backwards compatibility

	https?: HTTPSOptions;
}

export interface Options extends PromiseOnly.Options, PlainOptions {}

export interface HTTPSOptions {
	// From `http.RequestOptions` and `tls.CommonConnectionOptions`
	rejectUnauthorized?: https.RequestOptions['rejectUnauthorized'];

	// From `tls.ConnectionOptions`
	checkServerIdentity?: CheckServerIdentityFunction;

	// From `tls.SecureContextOptions`
	certificateAuthority?: SecureContextOptions['ca'];
	key?: SecureContextOptions['key'];
	certificate?: SecureContextOptions['cert'];
	passphrase?: SecureContextOptions['passphrase'];
}

interface NormalizedPlainOptions extends PlainOptions {
	method: Method;
	url: URL;
	timeout: Delays;
	prefixUrl: string;
	ignoreInvalidCookies: boolean;
	decompress: boolean;
	searchParams?: URLSearchParams;
	cookieJar?: PromiseCookieJar;
	headers: Headers;
	context: Record<string, unknown>;
	hooks: Required<Hooks>;
	followRedirect: boolean;
	maxRedirects: number;
	cache?: string | CacheableRequest.StorageAdapter;
	throwHttpErrors: boolean;
	dnsCache?: CacheableLookup;
	http2: boolean;
	allowGetBody: boolean;
	rejectUnauthorized: boolean;
	lookup?: CacheableLookup['lookup'];
	methodRewriting: boolean;
	username: string;
	password: string;
	parseJson: ParseJsonFunction;
	stringifyJson: StringifyJsonFunction;
	retry: RequiredRetryOptions;
	[kRequest]: HttpRequestFunction;
	[kIsNormalizedAlready]?: boolean;
}

export interface NormalizedOptions extends PromiseOnly.NormalizedOptions, NormalizedPlainOptions {}

interface PlainDefaults {
	timeout: Delays;
	prefixUrl: string;
	method: Method;
	ignoreInvalidCookies: boolean;
	decompress: boolean;
	context: Record<string, unknown>;
	cookieJar?: PromiseCookieJar | ToughCookieJar;
	dnsCache?: CacheableLookup;
	headers: Headers;
	hooks: Required<Hooks>;
	followRedirect: boolean;
	maxRedirects: number;
	cache?: string | CacheableRequest.StorageAdapter;
	throwHttpErrors: boolean;
	http2: boolean;
	allowGetBody: boolean;
	https?: HTTPSOptions;
	methodRewriting: boolean;
	parseJson: ParseJsonFunction;
	stringifyJson: StringifyJsonFunction;
	retry: RequiredRetryOptions;

	// Optional
	agent?: Agents | false;
	request?: RequestFunction;
	searchParams?: URLSearchParams;
	lookup?: CacheableLookup['lookup'];
	localAddress?: string;
	createConnection?: Options['createConnection'];

	// From `http-cache-semantics`
	shared?: boolean;
	cacheHeuristic?: number;
	immutableMinTimeToLive?: number;
	ignoreCargoCult?: boolean;
}

export interface Defaults extends PromiseOnly.Defaults, PlainDefaults {}

export interface Progress {
	percent: number;
	transferred: number;
	total?: number;
}

export interface PlainResponse extends IncomingMessageWithTimings {
	/**
	The original request URL.
	*/
	requestUrl: string;

	/**
	The redirect URLs.
	*/
	redirectUrls: string[];

	/**
	- `options` - The Got options that were set on this request.

	__Note__: This is not a [http.ClientRequest](https://nodejs.org/api/http.html#http_class_http_clientrequest).
	*/
	request: Request;

	/**
	The remote IP address.

	__Note__: Not available when the response is cached.
	This is hopefully a temporary limitation, see [lukechilds/cacheable-request#86](https://github.com/lukechilds/cacheable-request/issues/86).
	*/
	ip?: string;

	/**
	Whether the response was retrieved from the cache.
	*/
	isFromCache: boolean;

	/**
	The status code of the response.
	*/
	statusCode: number;

	/**
	The request URL or the final URL after redirects.
	*/
	url: string;

	/**
	The object contains the following properties:

	- `start` - Time when the request started.
	- `socket` - Time when a socket was assigned to the request.
	- `lookup` - Time when the DNS lookup finished.
	- `connect` - Time when the socket successfully connected.
	- `secureConnect` - Time when the socket securely connected.
	- `upload` - Time when the request finished uploading.
	- `response` - Time when the request fired `response` event.
	- `end` - Time when the response fired `end` event.
	- `error` - Time when the request fired `error` event.
	- `abort` - Time when the request fired `abort` event.
	- `phases`
		- `wait` - `timings.socket - timings.start`
		- `dns` - `timings.lookup - timings.socket`
		- `tcp` - `timings.connect - timings.lookup`
		- `tls` - `timings.secureConnect - timings.connect`
		- `request` - `timings.upload - (timings.secureConnect || timings.connect)`
		- `firstByte` - `timings.response - timings.upload`
		- `download` - `timings.end - timings.response`
		- `total` - `(timings.end || timings.error || timings.abort) - timings.start`

	If something has not been measured yet, it will be `undefined`.

	__Note__: The time is a `number` representing the milliseconds elapsed since the UNIX epoch.
	*/
	timings: Timings;
	retryCount: number;

	// Defined only if request errored
	rawBody?: Buffer;
	body?: unknown;
}

// For Promise support
export interface Response<T = unknown> extends PlainResponse {
	/**
	The result of the request.
	*/
	body: T;

	/**
	The raw result of the request.
	*/
	rawBody: Buffer;
<<<<<<< HEAD

	/**
	The number of times the request was retried.
	*/
	retryCount: number;
=======
>>>>>>> 643a305b
}

export interface RequestEvents<T> {
	/**
	`request` event to get the request object of the request.

	 __Tip__: You can use `request` event to abort requests.

	@example
	```
	got.stream('https://github.com')
		.on('request', request => setTimeout(() => request.destroy(), 50));
	```
	*/
	on: ((name: 'request', listener: (request: http.ClientRequest) => void) => T)

	/**
	The `response` event to get the response object of the final request.
	*/
	& (<R extends Response>(name: 'response', listener: (response: R) => void) => T)

	/**
	The `redirect` event to get the response object of a redirect. The second argument is options for the next request to the redirect location.
	*/
	& (<R extends Response, N extends NormalizedOptions>(name: 'redirect', listener: (response: R, nextOptions: N) => void) => T)
<<<<<<< HEAD

	/**
	Progress events for uploading (sending a request) and downloading (receiving a response).
	The `progress` argument is an object like:

	```js
	{
		percent: 0.1,
		transferred: 1024,
		total: 10240
	}
	```

	If the `content-length` header is missing, `total` will be `undefined`.

	@example
	```js
	(async () => {
		const response = await got('https://sindresorhus.com')
			.on('downloadProgress', progress => {
				// Report download progress
			})
			.on('uploadProgress', progress => {
				// Report upload progress
			});

		console.log(response);
	})();
	```
	*/
	& ((name: 'uploadProgress' | 'downloadProgress', listener: (progress: Progress) => void) => T);
=======
	& ((name: 'uploadProgress' | 'downloadProgress', listener: (progress: Progress) => void) => T)
	& ((name: 'retry', listener: (retryCount: number, error: RequestError) => void) => T);
>>>>>>> 643a305b
}

function validateSearchParameters(searchParameters: Record<string, unknown>): asserts searchParameters is Record<string, string | number | boolean | null | undefined> {
	// eslint-disable-next-line guard-for-in
	for (const key in searchParameters) {
		const value = searchParameters[key];

		if (!is.string(value) && !is.number(value) && !is.boolean(value) && !is.null_(value) && !is.undefined(value)) {
			throw new TypeError(`The \`searchParams\` value '${String(value)}' must be a string, number, boolean or null`);
		}
	}
}

function isClientRequest(clientRequest: unknown): clientRequest is ClientRequest {
	return is.object(clientRequest) && !('statusCode' in clientRequest);
}

const cacheableStore = new WeakableMap<string | CacheableRequest.StorageAdapter, CacheableRequestFunction>();

const waitForOpenFile = async (file: ReadStream): Promise<void> => new Promise((resolve, reject) => {
	const onError = (error: Error): void => {
		reject(error);
	};

	// Node.js 12 has incomplete types
	if (!(file as any).pending) {
		resolve();
	}

	file.once('error', onError);
	file.once('ready', () => {
		file.off('error', onError);
		resolve();
	});
});

const redirectCodes: ReadonlySet<number> = new Set([300, 301, 302, 303, 304, 307, 308]);

type NonEnumerableProperty = 'context' | 'body' | 'json' | 'form';
const nonEnumerableProperties: NonEnumerableProperty[] = [
	'context',
	'body',
	'json',
	'form'
];

export const setNonEnumerableProperties = (sources: Array<Options | Defaults | undefined>, to: Options): void => {
	// Non enumerable properties shall not be merged
	const properties: Partial<{[Key in NonEnumerableProperty]: any}> = {};

	for (const source of sources) {
		if (!source) {
			continue;
		}

		for (const name of nonEnumerableProperties) {
			if (!(name in source)) {
				continue;
			}

			properties[name] = {
				writable: true,
				configurable: true,
				enumerable: false,
				// @ts-expect-error TS doesn't see the check above
				value: source[name]
			};
		}
	}

	Object.defineProperties(to, properties);
};

export class RequestError extends Error {
	code?: string;
	stack!: string;
	declare readonly options: NormalizedOptions;
	readonly response?: Response;
	readonly request?: Request;
	readonly timings?: Timings;

	constructor(message: string, error: Partial<Error & {code?: string}>, self: Request | NormalizedOptions) {
		super(message);
		Error.captureStackTrace(this, this.constructor);

		this.name = 'RequestError';
		this.code = error.code;

		if (self instanceof Request) {
			Object.defineProperty(this, 'request', {
				enumerable: false,
				value: self
			});

			Object.defineProperty(this, 'response', {
				enumerable: false,
				value: self[kResponse]
			});

			Object.defineProperty(this, 'options', {
				// This fails because of TS 3.7.2 useDefineForClassFields
				// Ref: https://github.com/microsoft/TypeScript/issues/34972
				enumerable: false,
				value: self.options
			});
		} else {
			Object.defineProperty(this, 'options', {
				// This fails because of TS 3.7.2 useDefineForClassFields
				// Ref: https://github.com/microsoft/TypeScript/issues/34972
				enumerable: false,
				value: self
			});
		}

		this.timings = this.request?.timings;

		// Recover the original stacktrace
		if (!is.undefined(error.stack)) {
			const indexOfMessage = this.stack.indexOf(this.message) + this.message.length;
			const thisStackTrace = this.stack.slice(indexOfMessage).split('\n').reverse();
			const errorStackTrace = error.stack.slice(error.stack.indexOf(error.message!) + error.message!.length).split('\n').reverse();

			// Remove duplicated traces
			while (errorStackTrace.length !== 0 && errorStackTrace[0] === thisStackTrace[0]) {
				thisStackTrace.shift();
			}

			this.stack = `${this.stack.slice(0, indexOfMessage)}${thisStackTrace.reverse().join('\n')}${errorStackTrace.reverse().join('\n')}`;
		}
	}
}

export class MaxRedirectsError extends RequestError {
	declare readonly response: Response;
	declare readonly request: Request;
	declare readonly timings: Timings;

	constructor(request: Request) {
		super(`Redirected ${request.options.maxRedirects} times. Aborting.`, {}, request);
		this.name = 'MaxRedirectsError';
	}
}

export class HTTPError extends RequestError {
	declare readonly response: Response;
	declare readonly request: Request;
	declare readonly timings: Timings;

	constructor(response: Response) {
		super(`Response code ${response.statusCode} (${response.statusMessage!})`, {}, response.request);
		this.name = 'HTTPError';
	}
}

export class CacheError extends RequestError {
	declare readonly request: Request;

	constructor(error: Error, request: Request) {
		super(error.message, error, request);
		this.name = 'CacheError';
	}
}

export class UploadError extends RequestError {
	declare readonly request: Request;

	constructor(error: Error, request: Request) {
		super(error.message, error, request);
		this.name = 'UploadError';
	}
}

export class TimeoutError extends RequestError {
	declare readonly request: Request;
	readonly timings: Timings;
	readonly event: string;

	constructor(error: TimedOutTimeoutError, timings: Timings, request: Request) {
		super(error.message, error, request);
		this.name = 'TimeoutError';
		this.event = error.event;
		this.timings = timings;
	}
}

export class ReadError extends RequestError {
	declare readonly request: Request;
	declare readonly response: Response;
	declare readonly timings: Timings;

	constructor(error: Error, request: Request) {
		super(error.message, error, request);
		this.name = 'ReadError';
	}
}

export class UnsupportedProtocolError extends RequestError {
	constructor(options: NormalizedOptions) {
		super(`Unsupported protocol "${options.url.protocol}"`, {}, options);
		this.name = 'UnsupportedProtocolError';
	}
}

const proxiedRequestEvents = [
	'socket',
	'connect',
	'continue',
	'information',
	'upgrade',
	'timeout'
];

export default class Request extends Duplex implements RequestEvents<Request> {
	['constructor']: typeof Request;

	declare [kUnproxyEvents]: () => void;
	declare _cannotHaveBody: boolean;
	[kDownloadedSize]: number;
	[kUploadedSize]: number;
	[kStopReading]: boolean;
	[kTriggerRead]: boolean;
	[kBody]: Options['body'];
	[kJobs]: Array<() => void>;
	[kRetryTimeout]?: NodeJS.Timeout;
	[kBodySize]?: number;
	[kServerResponsesPiped]: Set<ServerResponse>;
	[kIsFromCache]?: boolean;
	[kStartedReading]?: boolean;
	[kCancelTimeouts]?: () => void;
	[kResponseSize]?: number;
	[kResponse]?: IncomingMessageWithTimings;
	[kOriginalResponse]?: IncomingMessageWithTimings;
	[kRequest]?: ClientRequest;
	_noPipe?: boolean;
	_progressCallbacks: Array<() => void>;

	declare options: NormalizedOptions;
	declare requestUrl: string;
	requestInitialized: boolean;
	redirects: string[];
	retryCount: number;

	constructor(url: string | URL | undefined, options: Options = {}, defaults?: Defaults) {
		super({
			// This must be false, to enable throwing after destroy
			// It is used for retry logic in Promise API
			autoDestroy: false,
			// It needs to be zero because we're just proxying the data to another stream
			highWaterMark: 0
		});

		this[kDownloadedSize] = 0;
		this[kUploadedSize] = 0;
		this.requestInitialized = false;
		this[kServerResponsesPiped] = new Set<ServerResponse>();
		this.redirects = [];
		this[kStopReading] = false;
		this[kTriggerRead] = false;
		this[kJobs] = [];
		this.retryCount = 0;

		// TODO: Remove this when targeting Node.js >= 12
		this._progressCallbacks = [];

		const unlockWrite = (): void => this._unlockWrite();
		const lockWrite = (): void => this._lockWrite();

		this.on('pipe', (source: Writable) => {
			source.prependListener('data', unlockWrite);
			source.on('data', lockWrite);

			source.prependListener('end', unlockWrite);
			source.on('end', lockWrite);
		});

		this.on('unpipe', (source: Writable) => {
			source.off('data', unlockWrite);
			source.off('data', lockWrite);

			source.off('end', unlockWrite);
			source.off('end', lockWrite);
		});

		this.on('pipe', source => {
			if (source instanceof IncomingMessage) {
				this.options.headers = {
					...source.headers,
					...this.options.headers
				};
			}
		});

		const {json, body, form} = options;
		if (json || body || form) {
			this._lockWrite();
		}

		(async (nonNormalizedOptions: Options) => {
			try {
				if (nonNormalizedOptions.body instanceof ReadStream) {
					await waitForOpenFile(nonNormalizedOptions.body);
				}

				if (kIsNormalizedAlready in nonNormalizedOptions) {
					this.options = nonNormalizedOptions as NormalizedOptions;
				} else {
					// @ts-expect-error Common TypeScript bug saying that `this.constructor` is not accessible
					this.options = this.constructor.normalizeArguments(url, nonNormalizedOptions, defaults);
				}

				const {url: normalizedURL} = this.options;

				if (!normalizedURL) {
					throw new TypeError('Missing `url` property');
				}

				this.requestUrl = normalizedURL.toString();
				decodeURI(this.requestUrl);

				await this._finalizeBody();
				await this._makeRequest();

				if (this.destroyed) {
					this[kRequest]?.destroy();
					return;
				}

				// Queued writes etc.
				for (const job of this[kJobs]) {
					job();
				}

				// Prevent memory leak
				this[kJobs].length = 0;

				this.requestInitialized = true;
			} catch (error) {
				if (error instanceof RequestError) {
					this._beforeError(error);
					return;
				}

				// This is a workaround for https://github.com/nodejs/node/issues/33335
				if (!this.destroyed) {
					this.destroy(error);
				}
			}
		})(options);
	}

	static normalizeArguments(url?: string | URL, options?: Options, defaults?: Defaults): NormalizedOptions {
		const rawOptions = options;

		if (is.object(url) && !is.urlInstance(url)) {
			options = {...defaults, ...(url as Options), ...options};
		} else {
			if (url && options && options.url !== undefined) {
				throw new TypeError('The `url` option is mutually exclusive with the `input` argument');
			}

			options = {...defaults, ...options};

			if (url !== undefined) {
				options.url = url;
			}

			if (is.urlInstance(options.url)) {
				options.url = new URL(options.url.toString());
			}
		}

		// TODO: Deprecate URL options in Got 12.

		// Support extend-specific options
		if (options.cache === false) {
			options.cache = undefined;
		}

		if (options.dnsCache === false) {
			options.dnsCache = undefined;
		}

		// Nice type assertions
		assert.any([is.string, is.undefined], options.method);
		assert.any([is.object, is.undefined], options.headers);
		assert.any([is.string, is.urlInstance, is.undefined], options.prefixUrl);
		assert.any([is.object, is.undefined], options.cookieJar);
		assert.any([is.object, is.string, is.undefined], options.searchParams);
		assert.any([is.object, is.string, is.undefined], options.cache);
		assert.any([is.object, is.number, is.undefined], options.timeout);
		assert.any([is.object, is.undefined], options.context);
		assert.any([is.object, is.undefined], options.hooks);
		assert.any([is.boolean, is.undefined], options.decompress);
		assert.any([is.boolean, is.undefined], options.ignoreInvalidCookies);
		assert.any([is.boolean, is.undefined], options.followRedirect);
		assert.any([is.number, is.undefined], options.maxRedirects);
		assert.any([is.boolean, is.undefined], options.throwHttpErrors);
		assert.any([is.boolean, is.undefined], options.http2);
		assert.any([is.boolean, is.undefined], options.allowGetBody);
		assert.any([is.string, is.undefined], options.localAddress);
		assert.any([isDnsLookupIpVersion, is.undefined], options.dnsLookupIpVersion);
		assert.any([is.object, is.undefined], options.https);
		assert.any([is.boolean, is.undefined], options.rejectUnauthorized);
		if (options.https) {
			assert.any([is.boolean, is.undefined], options.https.rejectUnauthorized);
			assert.any([is.function_, is.undefined], options.https.checkServerIdentity);
			assert.any([is.string, is.object, is.array, is.undefined], options.https.certificateAuthority);
			assert.any([is.string, is.object, is.array, is.undefined], options.https.key);
			assert.any([is.string, is.object, is.array, is.undefined], options.https.certificate);
			assert.any([is.string, is.undefined], options.https.passphrase);
		}

		// `options.method`
		if (is.string(options.method)) {
			options.method = options.method.toUpperCase() as Method;
		} else {
			options.method = 'GET';
		}

		// `options.headers`
		if (options.headers === defaults?.headers) {
			options.headers = {...options.headers};
		} else {
			options.headers = lowercaseKeys({...(defaults?.headers), ...options.headers});
		}

		// Disallow legacy `url.Url`
		if ('slashes' in options) {
			throw new TypeError('The legacy `url.Url` has been deprecated. Use `URL` instead.');
		}

		// `options.auth`
		if ('auth' in options) {
			throw new TypeError('Parameter `auth` is deprecated. Use `username` / `password` instead.');
		}

		// `options.searchParams`
		if ('searchParams' in options) {
			if (options.searchParams && options.searchParams !== defaults?.searchParams) {
				let searchParameters: URLSearchParams;

				if (is.string(options.searchParams) || (options.searchParams instanceof URLSearchParams)) {
					searchParameters = new URLSearchParams(options.searchParams);
				} else {
					validateSearchParameters(options.searchParams);

					searchParameters = new URLSearchParams();

					// eslint-disable-next-line guard-for-in
					for (const key in options.searchParams) {
						const value = options.searchParams[key];

						if (value === null) {
							searchParameters.append(key, '');
						} else if (value !== undefined) {
							searchParameters.append(key, value as string);
						}
					}
				}

				// `normalizeArguments()` is also used to merge options
				defaults?.searchParams?.forEach((value, key) => {
					// Only use default if one isn't already defined
					if (!searchParameters.has(key)) {
						searchParameters.append(key, value);
					}
				});

				options.searchParams = searchParameters;
			}
		}

		// `options.username` & `options.password`
		options.username = options.username ?? '';
		options.password = options.password ?? '';

		// `options.prefixUrl` & `options.url`
		if (options.prefixUrl) {
			options.prefixUrl = options.prefixUrl.toString();

			if (options.prefixUrl !== '' && !options.prefixUrl.endsWith('/')) {
				options.prefixUrl += '/';
			}
		} else {
			options.prefixUrl = '';
		}

		if (is.string(options.url)) {
			if (options.url.startsWith('/')) {
				throw new Error('`input` must not start with a slash when using `prefixUrl`');
			}

			options.url = optionsToUrl(options.prefixUrl + options.url, options as Options & {searchParams?: URLSearchParams});
		} else if ((is.undefined(options.url) && options.prefixUrl !== '') || options.protocol) {
			options.url = optionsToUrl(options.prefixUrl, options as Options & {searchParams?: URLSearchParams});
		}

		if (options.url) {
			// Make it possible to change `options.prefixUrl`
			let {prefixUrl} = options;
			Object.defineProperty(options, 'prefixUrl', {
				set: (value: string) => {
					const url = options!.url as URL;

					if (!url.href.startsWith(value)) {
						throw new Error(`Cannot change \`prefixUrl\` from ${prefixUrl} to ${value}: ${url.href}`);
					}

					options!.url = new URL(value + url.href.slice(prefixUrl.length));
					prefixUrl = value;
				},
				get: () => prefixUrl
			});

			// Support UNIX sockets
			let {protocol} = options.url;

			if (protocol === 'unix:') {
				protocol = 'http:';

				options.url = new URL(`http://unix${options.url.pathname}${options.url.search}`);
			}

			// Set search params
			if (options.searchParams) {
				// eslint-disable-next-line @typescript-eslint/no-base-to-string
				options.url.search = options.searchParams.toString();
			}

			// Protocol check
			if (protocol !== 'http:' && protocol !== 'https:') {
				throw new UnsupportedProtocolError(options as NormalizedOptions);
			}

			// Update `username`
			if (options.username === '') {
				options.username = options.url.username;
			} else {
				options.url.username = options.username;
			}

			// Update `password`
			if (options.password === '') {
				options.password = options.url.password;
			} else {
				options.url.password = options.password;
			}
		}

		// `options.cookieJar`
		const {cookieJar} = options;
		if (cookieJar) {
			let {setCookie, getCookieString} = cookieJar;

			assert.function_(setCookie);
			assert.function_(getCookieString);

			/* istanbul ignore next: Horrible `tough-cookie` v3 check */
			if (setCookie.length === 4 && getCookieString.length === 0) {
				setCookie = promisify(setCookie.bind(options.cookieJar));
				getCookieString = promisify(getCookieString.bind(options.cookieJar));

				options.cookieJar = {
					setCookie,
					getCookieString: getCookieString as PromiseCookieJar['getCookieString']
				};
			}
		}

		// `options.cache`
		const {cache} = options;
		if (cache) {
			if (!cacheableStore.has(cache)) {
				cacheableStore.set(cache, new CacheableRequest(
					((requestOptions: RequestOptions, handler?: (response: IncomingMessageWithTimings) => void): ClientRequest => {
						const result = (requestOptions as Pick<NormalizedOptions, typeof kRequest>)[kRequest](requestOptions, handler);

						// TODO: remove this when `cacheable-request` supports async request functions.
						if (is.promise(result)) {
							// @ts-expect-error
							// We only need to implement the error handler in order to support HTTP2 caching.
							// The result will be a promise anyway.
							result.once = (event: string, handler: (reason: unknown) => void) => {
								if (event === 'error') {
									result.catch(handler);
								} else if (event === 'abort') {
									// The empty catch is needed here in case when
									// it rejects before it's `await`ed in `_makeRequest`.
									(async () => {
										try {
											const request = (await result) as ClientRequest;
											request.once('abort', handler);
										} catch {}
									})();
								} else {
									/* istanbul ignore next: safety check */
									throw new Error(`Unknown HTTP2 promise event: ${event}`);
								}

								return result;
							};
						}

						return result;
					}) as HttpRequestFunction,
					cache as CacheableRequest.StorageAdapter
				));
			}
		}

		// `options.dnsCache`
		if (options.dnsCache === true) {
			options.dnsCache = globalDnsCache;
		} else if (!is.undefined(options.dnsCache) && !options.dnsCache.lookup) {
			throw new TypeError(`Parameter \`dnsCache\` must be a CacheableLookup instance or a boolean, got ${is(options.dnsCache)}`);
		}

		// `options.timeout`
		if (is.number(options.timeout)) {
			options.timeout = {request: options.timeout};
		} else if (defaults && options.timeout !== defaults.timeout) {
			options.timeout = {
				...defaults.timeout,
				...options.timeout
			};
		} else {
			options.timeout = {...options.timeout};
		}

		// `options.context`
		if (!options.context) {
			options.context = {};
		}

		// `options.hooks`
		const areHooksDefault = options.hooks === defaults?.hooks;
		options.hooks = {...options.hooks};

		for (const event of knownHookEvents) {
			if (event in options.hooks) {
				if (is.array(options.hooks[event])) {
					// See https://github.com/microsoft/TypeScript/issues/31445#issuecomment-576929044
					(options.hooks as any)[event] = [...options.hooks[event]!];
				} else {
					throw new TypeError(`Parameter \`${event}\` must be an Array, got ${is(options.hooks[event])}`);
				}
			} else {
				options.hooks[event] = [];
			}
		}

		if (defaults && !areHooksDefault) {
			for (const event of knownHookEvents) {
				const defaultHooks = defaults.hooks[event];

				if (defaultHooks.length !== 0) {
					// See https://github.com/microsoft/TypeScript/issues/31445#issuecomment-576929044
					(options.hooks as any)[event] = [
						...defaults.hooks[event],
						...options.hooks[event]!
					];
				}
			}
		}

		// DNS options
		if ('family' in options) {
			deprecationWarning('"options.family" was never documented, please use "options.dnsLookupIpVersion"');
		}

		// HTTPS options
		if (defaults?.https) {
			options.https = {...defaults.https, ...options.https};
		}

		if ('rejectUnauthorized' in options) {
			deprecationWarning('"options.rejectUnauthorized" is now deprecated, please use "options.https.rejectUnauthorized"');
		}

		if ('checkServerIdentity' in options) {
			deprecationWarning('"options.checkServerIdentity" was never documented, please use "options.https.checkServerIdentity"');
		}

		if ('ca' in options) {
			deprecationWarning('"options.ca" was never documented, please use "options.https.certificateAuthority"');
		}

		if ('key' in options) {
			deprecationWarning('"options.key" was never documented, please use "options.https.key"');
		}

		if ('cert' in options) {
			deprecationWarning('"options.cert" was never documented, please use "options.https.certificate"');
		}

		if ('passphrase' in options) {
			deprecationWarning('"options.passphrase" was never documented, please use "options.https.passphrase"');
		}

		// Other options
		if ('followRedirects' in options) {
			throw new TypeError('The `followRedirects` option does not exist. Use `followRedirect` instead.');
		}

		if (options.agent) {
			for (const key in options.agent) {
				if (key !== 'http' && key !== 'https' && key !== 'http2') {
					throw new TypeError(`Expected the \`options.agent\` properties to be \`http\`, \`https\` or \`http2\`, got \`${key}\``);
				}
			}
		}

		options.maxRedirects = options.maxRedirects ?? 0;

		// Set non-enumerable properties
		setNonEnumerableProperties([defaults, rawOptions], options);

		return normalizePromiseArguments(options as NormalizedOptions, defaults);
	}

	_lockWrite(): void {
		const onLockedWrite = (): never => {
			throw new TypeError('The payload has been already provided');
		};

		this.write = onLockedWrite;
		this.end = onLockedWrite;
	}

	_unlockWrite(): void {
		this.write = super.write;
		this.end = super.end;
	}

	async _finalizeBody(): Promise<void> {
		const {options} = this;
		const {headers} = options;

		const isForm = !is.undefined(options.form);
		const isJSON = !is.undefined(options.json);
		const isBody = !is.undefined(options.body);
		const hasPayload = isForm || isJSON || isBody;
		const cannotHaveBody = withoutBody.has(options.method) && !(options.method === 'GET' && options.allowGetBody);

		this._cannotHaveBody = cannotHaveBody;

		if (hasPayload) {
			if (cannotHaveBody) {
				throw new TypeError(`The \`${options.method}\` method cannot be used with a body`);
			}

			if ([isBody, isForm, isJSON].filter(isTrue => isTrue).length > 1) {
				throw new TypeError('The `body`, `json` and `form` options are mutually exclusive');
			}

			if (
				isBody &&
				!(options.body instanceof Readable) &&
				!is.string(options.body) &&
				!is.buffer(options.body) &&
				!isFormData(options.body)
			) {
				throw new TypeError('The `body` option must be a stream.Readable, string or Buffer');
			}

			if (isForm && !is.object(options.form)) {
				throw new TypeError('The `form` option must be an Object');
			}

			{
				// Serialize body
				const noContentType = !is.string(headers['content-type']);

				if (isBody) {
					// Special case for https://github.com/form-data/form-data
					if (isFormData(options.body) && noContentType) {
						headers['content-type'] = `multipart/form-data; boundary=${options.body.getBoundary()}`;
					}

					this[kBody] = options.body;
				} else if (isForm) {
					if (noContentType) {
						headers['content-type'] = 'application/x-www-form-urlencoded';
					}

					this[kBody] = (new URLSearchParams(options.form as Record<string, string>)).toString();
				} else {
					if (noContentType) {
						headers['content-type'] = 'application/json';
					}

					this[kBody] = options.stringifyJson(options.json);
				}

				const uploadBodySize = await getBodySize(this[kBody], options.headers);

				// See https://tools.ietf.org/html/rfc7230#section-3.3.2
				// A user agent SHOULD send a Content-Length in a request message when
				// no Transfer-Encoding is sent and the request method defines a meaning
				// for an enclosed payload body.  For example, a Content-Length header
				// field is normally sent in a POST request even when the value is 0
				// (indicating an empty payload body).  A user agent SHOULD NOT send a
				// Content-Length header field when the request message does not contain
				// a payload body and the method semantics do not anticipate such a
				// body.
				if (is.undefined(headers['content-length']) && is.undefined(headers['transfer-encoding'])) {
					if (!cannotHaveBody && !is.undefined(uploadBodySize)) {
						headers['content-length'] = String(uploadBodySize);
					}
				}
			}
		} else if (cannotHaveBody) {
			this._lockWrite();
		} else {
			this._unlockWrite();
		}

		this[kBodySize] = Number(headers['content-length']) || undefined;
	}

	async _onResponseBase(response: IncomingMessageWithTimings): Promise<void> {
		const {options} = this;
		const {url} = options;

		this[kOriginalResponse] = response;

		if (options.decompress) {
			response = decompressResponse(response);
		}

		const statusCode = response.statusCode!;
		const typedResponse = response as Response;

		typedResponse.statusMessage = typedResponse.statusMessage ? typedResponse.statusMessage : http.STATUS_CODES[statusCode];
		typedResponse.url = options.url.toString();
		typedResponse.requestUrl = this.requestUrl;
		typedResponse.redirectUrls = this.redirects;
		typedResponse.request = this;
		typedResponse.isFromCache = (response as any).fromCache || false;
		typedResponse.ip = this.ip;
		typedResponse.retryCount = this.retryCount;

		this[kIsFromCache] = typedResponse.isFromCache;

		this[kResponseSize] = Number(response.headers['content-length']) || undefined;
		this[kResponse] = response;

		response.once('end', () => {
			this[kResponseSize] = this[kDownloadedSize];
			this.emit('downloadProgress', this.downloadProgress);
		});

		response.once('error', (error: Error) => {
			// Force clean-up, because some packages don't do this.
			// TODO: Fix decompress-response
			response.destroy();

			this._beforeError(new ReadError(error, this));
		});

		response.once('aborted', () => {
			this._beforeError(new ReadError({
				name: 'Error',
				message: 'The server aborted pending request',
				code: 'ECONNRESET'
			}, this));
		});

		this.emit('downloadProgress', this.downloadProgress);

		const rawCookies = response.headers['set-cookie'];
		if (is.object(options.cookieJar) && rawCookies) {
			let promises: Array<Promise<unknown>> = rawCookies.map(async (rawCookie: string) => (options.cookieJar as PromiseCookieJar).setCookie(rawCookie, url.toString()));

			if (options.ignoreInvalidCookies) {
				promises = promises.map(async p => p.catch(() => {}));
			}

			try {
				await Promise.all(promises);
			} catch (error) {
				this._beforeError(error);
				return;
			}
		}

		if (options.followRedirect && response.headers.location && redirectCodes.has(statusCode)) {
			// We're being redirected, we don't care about the response.
			// It'd be best to abort the request, but we can't because
			// we would have to sacrifice the TCP connection. We don't want that.
			response.resume();

			if (this[kRequest]) {
				this[kCancelTimeouts]!();

				// eslint-disable-next-line @typescript-eslint/no-dynamic-delete
				delete this[kRequest];
				this[kUnproxyEvents]();
			}

			const shouldBeGet = statusCode === 303 && options.method !== 'GET' && options.method !== 'HEAD';
			if (shouldBeGet || !options.methodRewriting) {
				// Server responded with "see other", indicating that the resource exists at another location,
				// and the client should request it from that location via GET or HEAD.
				options.method = 'GET';

				if ('body' in options) {
					delete options.body;
				}

				if ('json' in options) {
					delete options.json;
				}

				if ('form' in options) {
					delete options.form;
				}
			}

			if (this.redirects.length >= options.maxRedirects) {
				this._beforeError(new MaxRedirectsError(this));
				return;
			}

			try {
				// Do not remove. See https://github.com/sindresorhus/got/pull/214
				const redirectBuffer = Buffer.from(response.headers.location, 'binary').toString();

				// Handles invalid URLs. See https://github.com/sindresorhus/got/issues/604
				const redirectUrl = new URL(redirectBuffer, url);
				const redirectString = redirectUrl.toString();
				decodeURI(redirectString);

				// Redirecting to a different site, clear sensitive data.
				if (redirectUrl.hostname !== url.hostname) {
					if ('host' in options.headers) {
						delete options.headers.host;
					}

					if ('cookie' in options.headers) {
						delete options.headers.cookie;
					}

					if ('authorization' in options.headers) {
						delete options.headers.authorization;
					}

					if (options.username || options.password) {
						delete options.username;
						delete options.password;
					}
				}

				this.redirects.push(redirectString);
				options.url = redirectUrl;

				for (const hook of options.hooks.beforeRedirect) {
					// eslint-disable-next-line no-await-in-loop
					await hook(options, typedResponse);
				}

				this.emit('redirect', typedResponse, options);

				await this._makeRequest();
			} catch (error) {
				this._beforeError(error);
				return;
			}

			return;
		}

		if (options.isStream && options.throwHttpErrors && !isResponseOk(typedResponse)) {
			this._beforeError(new HTTPError(typedResponse));
			return;
		}

		response.on('readable', () => {
			if (this[kTriggerRead]) {
				this._read();
			}
		});

		this.on('resume', () => {
			response.resume();
		});

		this.on('pause', () => {
			response.pause();
		});

		response.once('end', () => {
			this.push(null);
		});

		this.emit('response', response);

		for (const destination of this[kServerResponsesPiped]) {
			if (destination.headersSent) {
				continue;
			}

			// eslint-disable-next-line guard-for-in
			for (const key in response.headers) {
				const isAllowed = options.decompress ? key !== 'content-encoding' : true;
				const value = response.headers[key];

				if (isAllowed) {
					destination.setHeader(key, value!);
				}
			}

			destination.statusCode = statusCode;
		}
	}

	async _onResponse(response: IncomingMessageWithTimings): Promise<void> {
		try {
			await this._onResponseBase(response);
		} catch (error) {
			/* istanbul ignore next: better safe than sorry */
			this._beforeError(error);
		}
	}

	_onRequest(request: ClientRequest): void {
		const {options} = this;
		const {timeout, url} = options;

		timer(request);

		this[kCancelTimeouts] = timedOut(request, timeout, url);

		const responseEventName = options.cache ? 'cacheableResponse' : 'response';

		request.once(responseEventName, (response: IncomingMessageWithTimings) => {
			void this._onResponse(response);
		});

		request.once('error', (error: Error) => {
			// Force clean-up, because some packages (e.g. nock) don't do this.
			request.destroy();

			// Node.js <= 12.18.2 mistakenly emits the response `end` first.
			(request as ClientRequest & {res: IncomingMessage | undefined}).res?.removeAllListeners('end');

			if (error instanceof TimedOutTimeoutError) {
				error = new TimeoutError(error, this.timings!, this);
			} else {
				error = new RequestError(error.message, error, this);
			}

			this._beforeError(error as RequestError);
		});

		this[kUnproxyEvents] = proxyEvents(request, this, proxiedRequestEvents);

		this[kRequest] = request;

		this.emit('uploadProgress', this.uploadProgress);

		// Send body
		const body = this[kBody];
		const currentRequest = this.redirects.length === 0 ? this : request;

		if (is.nodeStream(body)) {
			body.pipe(currentRequest);
			body.once('error', (error: NodeJS.ErrnoException) => {
				this._beforeError(new UploadError(error, this));
			});
		} else {
			this._unlockWrite();

			if (!is.undefined(body)) {
				this._writeRequest(body, undefined, () => {});
				currentRequest.end();

				this._lockWrite();
			} else if (this._cannotHaveBody || this._noPipe) {
				currentRequest.end();

				this._lockWrite();
			}
		}

		this.emit('request', request);
	}

	async _createCacheableRequest(url: URL, options: RequestOptions): Promise<ClientRequest | ResponseLike> {
		return new Promise<ClientRequest | ResponseLike>((resolve, reject) => {
			// TODO: Remove `utils/url-to-options.ts` when `cacheable-request` is fixed
			Object.assign(options, urlToOptions(url));

			// `http-cache-semantics` checks this
			delete (options as unknown as NormalizedOptions).url;

			let request: ClientRequest | Promise<ClientRequest>;

			// This is ugly
			const cacheRequest = cacheableStore.get((options as any).cache)!(options, async response => {
				// TODO: Fix `cacheable-response`
				(response as any)._readableState.autoDestroy = false;

				if (request) {
					(await request).emit('cacheableResponse', response);
				}

				resolve(response as unknown as ResponseLike);
			});

			// Restore options
			(options as unknown as NormalizedOptions).url = url;

			cacheRequest.once('error', reject);
			cacheRequest.once('request', async (requestOrPromise: ClientRequest | Promise<ClientRequest>) => {
				request = requestOrPromise;
				resolve(request);
			});
		});
	}

	async _makeRequest(): Promise<void> {
		const {options} = this;

		const {headers} = options;

		for (const key in headers) {
			if (is.undefined(headers[key])) {
				// eslint-disable-next-line @typescript-eslint/no-dynamic-delete
				delete headers[key];
			} else if (is.null_(headers[key])) {
				throw new TypeError(`Use \`undefined\` instead of \`null\` to delete the \`${key}\` header`);
			}
		}

		if (options.decompress && is.undefined(headers['accept-encoding'])) {
			headers['accept-encoding'] = supportsBrotli ? 'gzip, deflate, br' : 'gzip, deflate';
		}

		// Set cookies
		if (options.cookieJar) {
			const cookieString: string = await options.cookieJar.getCookieString(options.url.toString());

			if (is.nonEmptyString(cookieString)) {
				options.headers.cookie = cookieString;
			}
		}

		for (const hook of options.hooks.beforeRequest) {
			// eslint-disable-next-line no-await-in-loop
			const result = await hook(options);

			if (!is.undefined(result)) {
				// @ts-expect-error Skip the type mismatch to support abstract responses
				options.request = () => result;
				break;
			}
		}

		const {agent, request, timeout, url} = options;

		if (options.dnsCache && !('lookup' in options)) {
			options.lookup = options.dnsCache.lookup;
		}

		// UNIX sockets
		if (url.hostname === 'unix') {
			const matches = /(?<socketPath>.+?):(?<path>.+)/.exec(`${url.pathname}${url.search}`);

			if (matches?.groups) {
				const {socketPath, path} = matches.groups;

				Object.assign(options, {
					socketPath,
					path,
					host: ''
				});
			}
		}

		const isHttps = url.protocol === 'https:';

		// Fallback function
		let fallbackFn: HttpRequestFunction;
		if (options.http2) {
			fallbackFn = http2wrapper.auto;
		} else {
			fallbackFn = isHttps ? https.request : http.request;
		}

		const realFn = options.request ?? fallbackFn;

		// Cache support
		const fn = options.cache ? this._createCacheableRequest : realFn;

		// Pass an agent directly when HTTP2 is disabled
		if (agent && !options.http2) {
			(options as unknown as RequestOptions).agent = agent[isHttps ? 'https' : 'http'];
		}

		// Prepare plain HTTP request options
		options[kRequest] = realFn as HttpRequestFunction;
		delete options.request;
		delete options.timeout;

		const requestOptions = options as unknown as RealRequestOptions;

		// If `dnsLookupIpVersion` is not present do not override `family`
		if (options.dnsLookupIpVersion !== undefined) {
			try {
				requestOptions.family = dnsLookupIpVersionToFamily(options.dnsLookupIpVersion);
			} catch {
				throw new Error('Invalid `dnsLookupIpVersion` option value');
			}
		}

		// HTTPS options remapping
		if (options.https) {
			if ('rejectUnauthorized' in options.https) {
				requestOptions.rejectUnauthorized = options.https.rejectUnauthorized;
			}

			if (options.https.checkServerIdentity) {
				requestOptions.checkServerIdentity = options.https.checkServerIdentity;
			}

			if (options.https.certificateAuthority) {
				requestOptions.ca = options.https.certificateAuthority;
			}

			if (options.https.certificate) {
				requestOptions.cert = options.https.certificate;
			}

			if (options.https.key) {
				requestOptions.key = options.https.key;
			}

			if (options.https.passphrase) {
				requestOptions.passphrase = options.https.passphrase;
			}
		}

		try {
			let requestOrResponse = await fn(url, requestOptions);

			if (is.undefined(requestOrResponse)) {
				requestOrResponse = fallbackFn(url, requestOptions);
			}

			// Restore options
			options.request = request;
			options.timeout = timeout;
			options.agent = agent;

			// HTTPS options restore
			if (options.https) {
				if ('rejectUnauthorized' in options.https) {
					delete requestOptions.rejectUnauthorized;
				}

				if (options.https.checkServerIdentity) {
					delete requestOptions.checkServerIdentity;
				}

				if (options.https.certificateAuthority) {
					delete requestOptions.ca;
				}

				if (options.https.certificate) {
					delete requestOptions.cert;
				}

				if (options.https.key) {
					delete requestOptions.key;
				}

				if (options.https.passphrase) {
					delete requestOptions.passphrase;
				}
			}

			if (isClientRequest(requestOrResponse)) {
				this._onRequest(requestOrResponse);

				// Emit the response after the stream has been ended
			} else if (this.writable) {
				this.once('finish', () => {
					void this._onResponse(requestOrResponse as IncomingMessageWithTimings);
				});

				this._unlockWrite();
				this.end();
				this._lockWrite();
			} else {
				void this._onResponse(requestOrResponse as IncomingMessageWithTimings);
			}
		} catch (error) {
			if (error instanceof CacheableRequest.CacheError) {
				throw new CacheError(error, this);
			}

			throw new RequestError(error.message, error, this);
		}
	}

	async _error(error: RequestError): Promise<void> {
		try {
			for (const hook of this.options.hooks.beforeError) {
				// eslint-disable-next-line no-await-in-loop
				error = await hook(error);
			}
		} catch (error_) {
			error = new RequestError(error_.message, error_, this);
		}

		this.destroy(error);
	}

	_beforeError(error: Error): void {
		if (this[kStopReading]) {
			return;
		}

		const {options} = this;
		const retryCount = this.retryCount + 1;

		this[kStopReading] = true;

		if (!(error instanceof RequestError)) {
			error = new RequestError(error.message, error, this);
		}

		const typedError = error as RequestError;
		const {response} = typedError;

		void (async () => {
			if (response && !response.body) {
				response.setEncoding((this as any)._readableState.encoding);

				try {
					response.rawBody = await getBuffer(response);
				} catch {}

				response.body = response.rawBody.toString();
			}

			if (this.listenerCount('retry') !== 0) {
				let backoff: number;

				try {
					let retryAfter;
					if (response && 'retry-after' in response.headers) {
						retryAfter = Number(response.headers['retry-after']);
						if (Number.isNaN(retryAfter)) {
							retryAfter = Date.parse(response.headers['retry-after']!) - Date.now();

							if (retryAfter <= 0) {
								retryAfter = 1;
							}
						} else {
							retryAfter *= 1000;
						}
					}

					backoff = await options.retry.calculateDelay({
						attemptCount: retryCount,
						retryOptions: options.retry,
						error: typedError,
						retryAfter,
						computedValue: calculateRetryDelay({
							attemptCount: retryCount,
							retryOptions: options.retry,
							error: typedError,
							retryAfter,
							computedValue: 0
						})
					});
				} catch (error_) {
					void this._error(new RequestError(error_.message, error_, this));
					return;
				}

				if (backoff) {
					const retry = async (): Promise<void> => {
						try {
							for (const hook of this.options.hooks.beforeRetry) {
								// eslint-disable-next-line no-await-in-loop
								await hook(this.options, typedError, retryCount);
							}
						} catch (error_) {
							void this._error(new RequestError(error_.message, error, this));
							return;
						}

						// Something forced us to abort the retry
						if (this.destroyed) {
							return;
						}

						this.destroy();
						this.emit('retry', retryCount, error);
					};

					this[kRetryTimeout] = setTimeout(retry, backoff);
					return;
				}
			}

			void this._error(typedError);
		})();
	}

	_read(): void {
		this[kTriggerRead] = true;

		const response = this[kResponse];
		if (response && !this[kStopReading]) {
			// We cannot put this in the `if` above
			// because `.read()` also triggers the `end` event
			if (response.readableLength) {
				this[kTriggerRead] = false;
			}

			let data;
			while ((data = response.read()) !== null) {
				this[kDownloadedSize] += data.length;
				this[kStartedReading] = true;

				const progress = this.downloadProgress;

				if (progress.percent < 1) {
					this.emit('downloadProgress', progress);
				}

				this.push(data);
			}
		}
	}

	// Node.js 12 has incorrect types, so the encoding must be a string
	_write(chunk: any, encoding: string | undefined, callback: (error?: Error | null) => void): void {
		const write = (): void => {
			this._writeRequest(chunk, encoding as BufferEncoding, callback);
		};

		if (this.requestInitialized) {
			write();
		} else {
			this[kJobs].push(write);
		}
	}

	_writeRequest(chunk: any, encoding: BufferEncoding | undefined, callback: (error?: Error | null) => void): void {
		this._progressCallbacks.push((): void => {
			this[kUploadedSize] += Buffer.byteLength(chunk, encoding);

			const progress = this.uploadProgress;

			if (progress.percent < 1) {
				this.emit('uploadProgress', progress);
			}
		});

		// TODO: What happens if it's from cache? Then this[kRequest] won't be defined.

		this[kRequest]!.write(chunk, encoding!, (error?: Error | null) => {
			if (!error && this._progressCallbacks.length !== 0) {
				this._progressCallbacks.shift()!();
			}

			callback(error);
		});
	}

	_final(callback: (error?: Error | null) => void): void {
		const endRequest = (): void => {
			// FIX: Node.js 10 calls the write callback AFTER the end callback!
			while (this._progressCallbacks.length !== 0) {
				this._progressCallbacks.shift()!();
			}

			// We need to check if `this[kRequest]` is present,
			// because it isn't when we use cache.
			if (!(kRequest in this)) {
				callback();
				return;
			}

			if (this[kRequest]!.destroyed) {
				callback();
				return;
			}

			this[kRequest]!.end((error?: Error | null) => {
				if (!error) {
					this[kBodySize] = this[kUploadedSize];

					this.emit('uploadProgress', this.uploadProgress);
					this[kRequest]!.emit('upload-complete');
				}

				callback(error);
			});
		};

		if (this.requestInitialized) {
			endRequest();
		} else {
			this[kJobs].push(endRequest);
		}
	}

	_destroy(error: Error | null, callback: (error: Error | null) => void): void {
		this[kStopReading] = true;

		// Prevent further retries
		clearTimeout(this[kRetryTimeout] as NodeJS.Timeout);

		if (kRequest in this) {
			this[kCancelTimeouts]!();

			// TODO: Remove the next `if` when these get fixed:
			// - https://github.com/nodejs/node/issues/32851
			if (!this[kResponse]?.complete) {
				this[kRequest]!.destroy();
			}
		}

		if (error !== null && !is.undefined(error) && !(error instanceof RequestError)) {
			error = new RequestError(error.message, error, this);
		}

		callback(error);
	}

<<<<<<< HEAD
	/**
	The remote IP address.
	*/
=======
	get _isAboutToError() {
		return this[kStopReading];
	}

>>>>>>> 643a305b
	get ip(): string | undefined {
		return this[kRequest]?.socket.remoteAddress;
	}

	/**
	Indicates whether the request has been aborted or not.
	*/
	get aborted(): boolean {
		return (this[kRequest]?.destroyed ?? this.destroyed) && !(this[kOriginalResponse]?.complete);
	}

	get socket(): Socket | undefined {
		return this[kRequest]?.socket;
	}

	/**
	Progress event for downloading (receiving a response).
	*/
	get downloadProgress(): Progress {
		let percent;
		if (this[kResponseSize]) {
			percent = this[kDownloadedSize] / this[kResponseSize]!;
		} else if (this[kResponseSize] === this[kDownloadedSize]) {
			percent = 1;
		} else {
			percent = 0;
		}

		return {
			percent,
			transferred: this[kDownloadedSize],
			total: this[kResponseSize]
		};
	}

	/**
	Progress event for uploading (sending a request).
	*/
	get uploadProgress(): Progress {
		let percent;
		if (this[kBodySize]) {
			percent = this[kUploadedSize] / this[kBodySize]!;
		} else if (this[kBodySize] === this[kUploadedSize]) {
			percent = 1;
		} else {
			percent = 0;
		}

		return {
			percent,
			transferred: this[kUploadedSize],
			total: this[kBodySize]
		};
	}

	/**
	The object contains the following properties:

	- `start` - Time when the request started.
	- `socket` - Time when a socket was assigned to the request.
	- `lookup` - Time when the DNS lookup finished.
	- `connect` - Time when the socket successfully connected.
	- `secureConnect` - Time when the socket securely connected.
	- `upload` - Time when the request finished uploading.
	- `response` - Time when the request fired `response` event.
	- `end` - Time when the response fired `end` event.
	- `error` - Time when the request fired `error` event.
	- `abort` - Time when the request fired `abort` event.
	- `phases`
		- `wait` - `timings.socket - timings.start`
		- `dns` - `timings.lookup - timings.socket`
		- `tcp` - `timings.connect - timings.lookup`
		- `tls` - `timings.secureConnect - timings.connect`
		- `request` - `timings.upload - (timings.secureConnect || timings.connect)`
		- `firstByte` - `timings.response - timings.upload`
		- `download` - `timings.end - timings.response`
		- `total` - `(timings.end || timings.error || timings.abort) - timings.start`

	If something has not been measured yet, it will be `undefined`.

	__Note__: The time is a `number` representing the milliseconds elapsed since the UNIX epoch.
	*/
	get timings(): Timings | undefined {
		return (this[kRequest] as ClientRequestWithTimings)?.timings;
	}

	/**
	Whether the response was retrieved from the cache.
	*/
	get isFromCache(): boolean | undefined {
		return this[kIsFromCache];
	}

	pipe<T extends NodeJS.WritableStream>(destination: T, options?: {end?: boolean}): T {
		if (this[kStartedReading]) {
			throw new Error('Failed to pipe. The response has been emitted already.');
		}

		if (destination instanceof ServerResponse) {
			this[kServerResponsesPiped].add(destination);
		}

		return super.pipe(destination, options);
	}

	unpipe<T extends NodeJS.WritableStream>(destination: T): this {
		if (destination instanceof ServerResponse) {
			this[kServerResponsesPiped].delete(destination);
		}

		super.unpipe(destination);

		return this;
	}
}<|MERGE_RESOLUTION|>--- conflicted
+++ resolved
@@ -787,6 +787,10 @@
 	__Note__: The time is a `number` representing the milliseconds elapsed since the UNIX epoch.
 	*/
 	timings: Timings;
+
+	/**
+	The number of times the request was retried.
+	*/
 	retryCount: number;
 
 	// Defined only if request errored
@@ -805,14 +809,6 @@
 	The raw result of the request.
 	*/
 	rawBody: Buffer;
-<<<<<<< HEAD
-
-	/**
-	The number of times the request was retried.
-	*/
-	retryCount: number;
-=======
->>>>>>> 643a305b
 }
 
 export interface RequestEvents<T> {
@@ -838,7 +834,6 @@
 	The `redirect` event to get the response object of a redirect. The second argument is options for the next request to the redirect location.
 	*/
 	& (<R extends Response, N extends NormalizedOptions>(name: 'redirect', listener: (response: R, nextOptions: N) => void) => T)
-<<<<<<< HEAD
 
 	/**
 	Progress events for uploading (sending a request) and downloading (receiving a response).
@@ -869,11 +864,8 @@
 	})();
 	```
 	*/
-	& ((name: 'uploadProgress' | 'downloadProgress', listener: (progress: Progress) => void) => T);
-=======
 	& ((name: 'uploadProgress' | 'downloadProgress', listener: (progress: Progress) => void) => T)
-	& ((name: 'retry', listener: (retryCount: number, error: RequestError) => void) => T);
->>>>>>> 643a305b
+		& ((name: 'retry', listener: (retryCount: number, error: RequestError) => void) => T);
 }
 
 function validateSearchParameters(searchParameters: Record<string, unknown>): asserts searchParameters is Record<string, string | number | boolean | null | undefined> {
@@ -2410,16 +2402,13 @@
 		callback(error);
 	}
 
-<<<<<<< HEAD
-	/**
-	The remote IP address.
-	*/
-=======
 	get _isAboutToError() {
 		return this[kStopReading];
 	}
 
->>>>>>> 643a305b
+	/**
+	The remote IP address.
+	*/
 	get ip(): string | undefined {
 		return this[kRequest]?.socket.remoteAddress;
 	}
